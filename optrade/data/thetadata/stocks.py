import httpx
import csv
import pandas as pd
import os
from typing import Optional, Tuple
from pathlib import Path
<<<<<<< HEAD
from datetime import datetime
=======
from rich.console import Console
>>>>>>> 666d177d

# Custom modules
from optrade.src.utils.data.clean_up import clean_up_dir
SCRIPT_DIR = os.path.dirname(os.path.abspath(__file__))


def get_stock_data(
    start_date: datetime ,
    end_date: datetime,
    /,
    root: str = "AAPL",
    interval_min: int = 1,
    save_dir: str = "../historical_data/stocks", 
    clean_up: bool = False,
    offline: bool = False,
) -> pd.DataFrame:
    """
    Gets historical quote-level data (NBBO) and OHLC (Open High Low Close) from ThetaData API for
    stocks across multiple exchanges, aggregated by interval_min (lowest resolution: 1min).

    *NOTE: Data from OHLC ends at 15:59:00, while quote data ends at 16:00:00, so for simplicity we
    remove all rows with 16:00:00 in datetime from quote data, before merging quote and OHLC data.

    Args:
        root (str): The root symbol of the underlying security.
        start_date (str): The start date of the data in YYYYMMDD format.
        end_date (str): The end date of the data in YYYYMMDD format.
        interval_min (int): The interval in minutes between data points.
        save_dir (str): The directory to save the data.
        clean_up (bool): Whether to clean up the CSV files after merging. If True, the CSV files are
                         saved in a temp folder and then subsequently deleted before returning the df.

    Returns:
        DataFrame: The merged quote-level and OHLC data.
    """

    BASE_URL = "http://127.0.0.1:25510/v2"  # all endpoints use this URL base

    intervals = str(interval_min * 60000)  # Convert minutes to milliseconds

    start_date = start_date.strftime("%Y%m%d")
    end_date = end_date.strftime("%Y%m%d")

    ctx = Console()

    params = {
        "root": root,
        "start_date": start_date,
        "end_date": end_date,
        "use_csv": "true",
        "ivl": intervals,
        "venue": "utp_cta",  # Merged UTP & CTA data
    }

    # If clean_up is True, save the CSVs in a temp folder, which will be deleted later
    if clean_up and not offline:
        temp_dir = os.path.join(os.path.dirname(SCRIPT_DIR), "temp", "stocks")
        save_dir = temp_dir

    # Set up directory structure
    save_dir = os.path.join(save_dir, root, f"{start_date}_{end_date}")
    os.makedirs(save_dir, exist_ok=True)

    # Define file paths
    quote_file_path = os.path.join(save_dir, "quote.csv")
    ohlc_file_path = os.path.join(save_dir, "ohlc.csv")
    merged_file_path = os.path.join(save_dir, "merged.csv")

    # If offline mode is enabled, read and return the merged data. This assumes data is already saved.
    if offline:
        try:
            return pd.read_csv(merged_file_path, parse_dates=["datetime"])
        except FileNotFoundError:
            raise FileNotFoundError(
                f"No offline data found at {merged_file_path}. "
                "Please run with offline=False and clean_up=False first to download the required data."
            )

    # <-- Quote data -->
    quote_url = BASE_URL + "/hist/stock/quote"

    while quote_url is not None:
        quote_response = httpx.get(
            quote_url, params=params, timeout=1000
        )  # make the request
        quote_response.raise_for_status()  # make sure the request worked

        # read the entire quote_response, and parse it as CSV
        csv_reader = csv.reader(quote_response.text.split("\n"))

        # Convert to pandas dataframe. The first row are the column names
        quote_df = pd.DataFrame(
            list(csv_reader)[1:],  # Skip the first row and use it as columns
            columns=next(csv.reader(quote_response.text.split("\n"))),
        )  # Use first row as column names

        # Convert to float64
        numeric_columns = quote_df.columns.difference(["date"])
        quote_df[numeric_columns] = quote_df[numeric_columns].astype("float64")

        # Create a datetime column in standard format in 'YYYY-MM-DD HH:MM:SS' (e.g., 2022-09-27 18:00:00)
        # First get time of day in HH:MM:SS format from ms_of_day
        time_of_day = pd.to_datetime(
            pd.to_numeric(quote_df["ms_of_day"]), unit="ms"
        ).dt.time

        # Then get the date in YYYY-MM-DD format
        date = pd.to_datetime(quote_df["date"], format="%Y%m%d").dt.strftime("%Y-%m-%d")

        # Then concatenate the date and time_of_day
        quote_df["datetime"] = pd.to_datetime(date + " " + time_of_day.astype(str))

        # Remove date and ms_of_day (redundant information)
        quote_df = quote_df.drop(columns=["date", "ms_of_day"])

        # Remove any rows with 16:00:00 in datetime, as OHLC data ends at 15:59:00
        quote_df = quote_df[
            quote_df["datetime"].dt.time != pd.to_datetime("16:00:00").time()
        ]

        # Make datetime the first column
        quote_df = quote_df.reindex(
            columns=["datetime"] + list(quote_df.columns.drop("datetime"))
        )

        # Save with mode='a' (append) after the first write
        if quote_url == BASE_URL + "/hist/stock/quote":
            quote_df.to_csv(quote_file_path, index=False)  # Save first batch as .csv.
        else:
            quote_df.to_csv(
                quote_file_path, mode="a", header=False, index=False
            )  # Update .csv for subsequent batches

        # check the Next-Page header to see if we have more data
        if (
            "Next-Page" in quote_response.headers
            and quote_response.headers["Next-Page"] != "null"
        ):
            quote_url = quote_response.headers["Next-Page"]
            params = None
            ctx.log(f"Paginating to {quote_url}")
        else:
            quote_url = None

    # Redefine params for OHLC data (as it will set to None)
    params = {
        "root": root,
        "start_date": start_date,
        "end_date": end_date,
        "use_csv": "true",
        "ivl": intervals,
        "venue": "utp_cta",  # Merged UTP & CTA data
    }

    # <-- OHLC data -->
    ohlc_url = BASE_URL + "/hist/stock/ohlc"

    while ohlc_url is not None:
        ohlc_response = httpx.get(ohlc_url, params=params, timeout=1000)
        ohlc_response.raise_for_status()

        # read the entire response, and parse it as CSV
        csv_reader = csv.reader(ohlc_response.text.split("\n"))
        ohlc_df = pd.DataFrame(
            list(csv_reader)[1:],
            columns=next(csv.reader(ohlc_response.text.split("\n"))),
        )

        # Convert to float64
        numeric_columns = ohlc_df.columns.difference(["date"])
        ohlc_df[numeric_columns] = ohlc_df[numeric_columns].astype("float64")

        # Create datetime column
        time_of_day = pd.to_datetime(
            pd.to_numeric(ohlc_df["ms_of_day"]), unit="ms"
        ).dt.time
        date = pd.to_datetime(ohlc_df["date"], format="%Y%m%d").dt.strftime("%Y-%m-%d")
        ohlc_df["datetime"] = pd.to_datetime(date + " " + time_of_day.astype(str))

        # Remove redundant columns
        ohlc_df = ohlc_df.drop(columns=["date", "ms_of_day"])

        # Save with mode='a' (append) after the first write
        if ohlc_url == BASE_URL + "/hist/stock/ohlc":
            ohlc_df.to_csv(ohlc_file_path, index=False)  # Save first batch as .csv
        else:
            ohlc_df.to_csv(
                ohlc_file_path, mode="a", header=False, index=False
            )  # Update .csv for subsequent batches

        # Check for next page
        if (
            "Next-Page" in ohlc_response.headers
            and ohlc_response.headers["Next-Page"] != "null"
        ):
            ohlc_url = ohlc_response.headers["Next-Page"]
            params = None
            ctx.log(f"Paginating to {ohlc_url}")
        else:
            ohlc_url = None

    # Read CSVs with datetime parsing
    quote_df = pd.read_csv(quote_file_path, parse_dates=["datetime"])
    ohlc_df = pd.read_csv(ohlc_file_path, parse_dates=["datetime"])

    # Merge on datetime to ensure proper alignment
    merged_df = pd.merge(quote_df, ohlc_df, on="datetime", how="inner")

    # Remove any duplicate columns that might exist in both dataframes
    duplicate_cols = merged_df.columns.duplicated()
    merged_df = merged_df.loc[:, ~duplicate_cols]

    # Remove last row (NaN)
    merged_df = merged_df.dropna()

    # Calculate regular mid prices
    merged_df["mid_price"] = (merged_df["bid"] + merged_df["ask"]) / 2

    # Clean up the entire temp_dir
    if clean_up:
        clean_up_dir(temp_dir)
    else:
        # Save merged data
        merged_df.to_csv(merged_file_path, index=False)


    return merged_df


if __name__ == "__main__":
    df = get_stock_data(clean_up=False, offline=False)
    print(df.head())<|MERGE_RESOLUTION|>--- conflicted
+++ resolved
@@ -4,16 +4,9 @@
 import os
 from typing import Optional, Tuple
 from pathlib import Path
-<<<<<<< HEAD
-from datetime import datetime
-=======
-from rich.console import Console
->>>>>>> 666d177d
 
 # Custom modules
 from optrade.src.utils.data.clean_up import clean_up_dir
-SCRIPT_DIR = os.path.dirname(os.path.abspath(__file__))
-
 
 def get_stock_data(
     start_date: datetime ,
@@ -47,12 +40,7 @@
 
     BASE_URL = "http://127.0.0.1:25510/v2"  # all endpoints use this URL base
 
-    intervals = str(interval_min * 60000)  # Convert minutes to milliseconds
-
-    start_date = start_date.strftime("%Y%m%d")
-    end_date = end_date.strftime("%Y%m%d")
-
-    ctx = Console()
+    intervals = str(interval_min * 60000) # Convert minutes to milliseconds
 
     params = {
         "root": root,
@@ -73,9 +61,11 @@
     os.makedirs(save_dir, exist_ok=True)
 
     # Define file paths
-    quote_file_path = os.path.join(save_dir, "quote.csv")
-    ohlc_file_path = os.path.join(save_dir, "ohlc.csv")
-    merged_file_path = os.path.join(save_dir, "merged.csv")
+    quote_file_path = os.path.join(save_dir, 'quote.csv')
+    ohlc_file_path = os.path.join(save_dir, 'ohlc.csv')
+    merged_file_path = os.path.join(save_dir, 'merged.csv')
+
+    print(f"Merge file path: {merged_file_path}")
 
     # If offline mode is enabled, read and return the merged data. This assumes data is already saved.
     if offline:
